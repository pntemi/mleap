# MLeap

[![Join the chat at https://gitter.im/combust-ml/mleap](https://badges.gitter.im/combust-ml/mleap.svg)](https://gitter.im/combust-ml/mleap?utm_source=badge&utm_medium=badge&utm_campaign=pr-badge&utm_content=badge)
[![Build Status](https://travis-ci.org/combust-ml/mleap.svg?branch=master)](https://travis-ci.org/combust-ml/mleap)

<<<<<<< HEAD
Easily put your Spark ML Pipelines into action with MLeap. Train your feature and regression/classification pipeline with Spark or Scikit-Learn, then easily convert them to MLeap pipelines to deploy them anywhere. Take your pipelines to an API server, Hadoop, or even back to Spark to execute on a DataFrame.
=======
Deploying machine learning data pipelines and algorithms should not be a time-consuming or difficult task. MLeap allows data scientists and engineers to deploy machine learning pipelines from Spark and Scikit-learn to a portable format and execution engine.
>>>>>>> ab6f253b

Using the MLeap execution engine and serialization format, we provide a performant, portable and easy-to-integrate production library for machine learning data pipelines and algorithms.

<<<<<<< HEAD
MLeap makes deploying your Spark and Scikit-Learn ML pipelines with 3 core functions:

1. Release: Deploy your entire ML pipeline without a SparkContext or any dependency on Spark libraries.
2. Reuse: Export your ML pipeline to easy-to-read JSON or Protobuf files so you can reuse pipelines.
3. Recycle: Export your training pipelines to easy-to-read JSON files so you can easily modify your training pipelines.
4. Don't Recode: Prototype quickly in Scikit-Learn and export your pipeline and models to Spark (without having rewrite any transformers)
=======
For portability, we build our software on the JVM and only use serialization formats that are widely-adopted.

We also provide a high level of integration with existing technologies.

Our Goal:
1. Build data pipelines and train algorithms with Spark and Scikit-Learn
2. Serialize your pipeline and algorithm to Bundle.ML
3. Use MLeap to execute your pipeline and algorithm without the Spark/Scikit dependencies

Basic examples are localed below, but you can read [Serializing a Spark ML Pipeline and Scoring with MLeap](https://github.com/combust-ml/mleap/wiki/Serializing-a-Spark-ML-Pipeline-and-Scoring-with-MLeap) to gain a full sense of what is possible.

## Overview

1. Core execution engine implemented in Scala
2. [Spark](http://spark.apache.org/), PySpark and Scikit-Learn support
3. Export a model with Scikit-learn or Spark and execute it on the MLeap engine anywhere in the JVM
4. Choose from 3 portable serialization formats (JSON, Protobuf, and Mixed)
5. Implement your own custom data types and transformers for use with MLeap data frames and transformer pipelines
6. extensive test coverage with full parity tests for Spark and MLeap pipelines
7. optional Spark transformer extension to extend Spark's default transformer offerings

## Documentation

Documentation is available at [mleap-docs.combust.ml](http://mleap-docs.combust.ml).
>>>>>>> ab6f253b

## Setup

### Link with Maven or SBT

MLeap is cross-compiled for Scala 2.10 and 2.11, so just replace 2.10 with 2.11 wherever you see it if you are running Scala version 2.11 and using a POM file for dependency management. Otherwise, use the `%%` operator if you are using SBT and the correct Scala version will be used.

#### SBT

```sbt
libraryDependencies += "ml.combust.mleap" %% "mleap-runtime" % "0.5.0"
```

#### Maven

```pom
<dependency>
    <groupId>ml.combust.mleap</groupId>
    <artifactId>mleap-runtime_2.10</artifactId>
    <version>0.5.0</version>
</dependency>
```


#### Python

```
git clone
cd mleap/python

python setup.py install
```

### For Spark Integration

#### SBT

```sbt
libraryDependencies += "ml.combust.mleap" %% "mleap-spark" % "0.5.0"
```

#### Maven

```pom
<dependency>
    <groupId>ml.combust.mleap</groupId>
    <artifactId>mleap-spark_2.10</artifactId>
    <version>0.5.0</version>
</dependency>
```

### Spark Packages

```bash
$ bin/spark-shell --packages ml.combust.mleap:mleap-spark_2.11:0.5.0
```

## Using the Library

<<<<<<< HEAD
MLeap is broken into 4 modules:

1. mleap-core - Core execution building blocks, includes runtime for executing linear regressions, random forest models, logisitic regressions, assembling feature vectors, string indexing, one hot encoding, etc.
2. mleap-runtime - Provides LeapFrame data structure, MLeap transformers and Bundle.ML serialization for MLeap.
3. mleap-spark - Provides Spark Bundle.ML serialization.
4. python/mleap - Provides PySpark and Scikit learn extensions.


## Demos

We have demo notebooks as well as instructions on how to configure Toree to work with [Spark 2.x](https://github.com/combust-ml/mleap/wiki/Setting-up-a-Spark-2.0-notebook-with-MLeap-and-Toree), [PySpark](https://github.com/combust-ml/mleap/wiki/Setting-up-a-Spark-2.0-notebook-with-MLeap-and-Toree) and [Scikit-Learn](https://github.com/combust-ml/mleap/wiki/Setting-up-a-Scikit-Learn-notebook-with-MLeap-and-Jupyter) [here](https://github.com/combust-ml/mleap-demo/tree/master/notebooks).
=======
For more complete examples, see our other Git repository: [MLeap Demos](https://github.com/combust-ml/mleap-demo)

### Create and Export a Spark Pipeline
>>>>>>> ab6f253b

The first step is to create our pipeline in Spark. For our example we will manually build a simple Spark ML pipeline.

<<<<<<< HEAD
1. Provide TensorFlow bindings
2. Unify linear algebra and core ML models library with Spark
3. Deploy outside of the JVM to embedded systems
4. Easy serialization/deserialization of custom tranformers accross Spark/Scikit/TensorFlow
=======
>>>>>>> ab6f253b

```scala
import org.apache.spark.ml.feature.{StringIndexerModel, Binarizer}

// User out-of-the-box Spark transformers like you normally would
val stringIndexer = new StringIndexerModel(uid = "si", labels = Array("hello", "MLeap")).
  setInputCol("test_string").
  setOutputCol("test_index")

val binarizer = new Binarizer(uid = "bin").
  setThreshold(0.5).
  setInputCol("test_double").
  setOutputCol("test_bin")

// Use the MLeap utility method to directly create an org.apache.spark.ml.PipelineModel

import org.apache.spark.ml.mleap.SparkUtil

// Without needing to fit an org.apache.spark.ml.Pipeline
val pipeline = SparkUtil.createPipelineModel(uid = "pipeline", Array(stringIndexer, binarizer))

import ml.combust.bundle.BundleFile
import ml.combust.mleap.spark.SparkSupport._
import resource._

for(modelFile <- managed(BundleFile("/tmp/simple-spark-pipeline.zip"))) {
  pipeline.writeBundle.
    // delete the file if it already exists
    overwrite.
    // name our pipeline
    name("simple-pipeline").
    // save our pipeline to a zip file
    // we can save a file to any supported java.nio.FileSystem
    save(modelFile)
}
```

Spark pipelines are not meant to be run outside of Spark. They require a DataFrame and therefore a SparkContext to run. These are expensive data structures and libraries to include in a project. With MLeap, there is no dependency on Spark to execute a pipeline. MLeap dependencies are lightweight and we use fast data structures to execute your ML pipelines.


### Create and Export a Scikit-Learn Pipeline

```python
# Load scikit-learn mleap extensions
import mleap.sklearn.pipeline
import mleap.sklearn.preprocessing.data
from mleap.sklearn.preprocessing.data import NDArrayToDataFrame

# Load scikit-learn transformers and models
from sklearn.preprocessing import LabelEncoder, Binarizer

# Define the Label Encoder (minit method adds a unique `name` to the transformer as well as explicit input/output features)
label_encoder_tf = LabelEncoder()
label_encoder_tf.minit(input_features = 'col_a', output_features='col_a_label_le')

# Convert output of Label Encoder to Data Frame instead of 1d-array
n_dim_array_to_df_tf = NDArrayToDataFrame(label_encoder_tf.output_features)

# Define our binarizer
binarizer = Binarizer(0.5)
binarizer.minit(input_features=n_dim_array_to_df_tf.output_features, output_features="{}_binarized".format(n_dim_array_to_df_tf.output_features))

data = pd.DataFrame(['a', 'b', 'c'], columns=['col_a'])

# Assemble the steps of our pipeline
steps = [
    (label_encoder_tf.name, label_encoder_tf),
    (n_dim_array_to_df_tf.name, n_dim_array_to_df_tf),
    (binarizer.name, binarizer)
]

pipeline = Pipeline(steps)
pipeline.minit()

# Fit the pipeline
pipeline.fit(data)

# Write the pipeline to bundle.ml
pipeline.serialize_to_bundle('/tmp', 'simple-sk-pipeline', init=True)

```

### Load and Transform Using MLeap

Becuase we export Spark and Scikit-learn pipelines to a standard format, we can use either our Spark-trained pipeline or our Scikit-learn pipeline from the previous steps to demonstrate usage of MLeap in this section. The choice is yours!

```scala
import ml.combust.bundle.BundleFile
import ml.combust.mleap.runtime.MleapSupport._
import resource._

// load the Spark pipeline we saved in the previous section
val bundle = (for(bundleFile <- managed(BundleFile("/tmp/simple-spark-pipeline.zip"))) yield {
  bundleFile.loadBundle().get
}).opt.get

// create a simple LeapFrame to transform
import ml.combust.mleap.runtime.{Row, LeapFrame, LocalDataset}
import ml.combust.mleap.runtime.types._

// MLeap makes extensive use of monadic types like Try
val schema = StructType(StructField("test_string", StringType),
  StructField("test_double", DoubleType)).get
val data = LocalDataset(Row("hello", 0.6),
  Row("MLeap", 0.2))
val frame = LeapFrame(schema, data)

// transform the dataframe using our pipeline
val mleapPipeline = bundle.root
val frame2 = mleapPipeline.transform(frame).get
val data2 = frame2.dataset

// get data from the transformed rows and make some assertions
assert(data2(0).getDouble(2) == 0.0) // string indexer output
assert(data2(0).getDouble(3) == 1.0) // binarizer output

// the second row
assert(data2(1).getDouble(2) == 1.0)
assert(data2(1).getDouble(3) == 0.0)
```

## Documentation

For more documentation, please see our [wiki](https://github.com/combust-ml/mleap/wiki), where you can learn to:

1. implement custom transformers that will work with Spark, MLeap and Scikit-learn
2. implement custom data types to transform with Spark and MLeap pipelines
3. transform with blazing fast speeds using optimized row-based transformers
4. serialize MLeap data frames to various formats like avro, json, and a custom binary format
5. implement new serialization formats for MLeap data frames
6. work through several demonstration pipelines which use real-world data to create predictive pipelines
7. supported Spark transformers
8. supported Scikit-learn transformers
9. custom transformers provided by MLeap

## Contributing

* Write documentation.
* Write a tutorial/walkthrough for an interesting ML problem
* Contribute an Estimator/Transformer from Spark
* Use MLeap at your company and tell us what you think
* Make a feature request or report a bug in github
* Make a pull request for an existing feature request or bug report
* Join the discussion of how to get MLeap into Spark as a dependency. Talk with us on Gitter (see link at top of README.md)

## Contact Information

* Hollin Wilkins (hollin@combust.ml)
* Mikhail Semeniuk (mikhail@combust.ml)
* Ram Sriharsha (ram@databricks.com)

## License

See LICENSE and NOTICE file in this repository.

Copyright 2016 Combust, Inc.

Licensed under the Apache License, Version 2.0 (the "License");
you may not use this file except in compliance with the License.
You may obtain a copy of the License at

http://www.apache.org/licenses/LICENSE-2.0

Unless required by applicable law or agreed to in writing, software
distributed under the License is distributed on an "AS IS" BASIS,
WITHOUT WARRANTIES OR CONDITIONS OF ANY KIND, either express or implied.
See the License for the specific language governing permissions and
limitations under the License.<|MERGE_RESOLUTION|>--- conflicted
+++ resolved
@@ -3,22 +3,10 @@
 [![Join the chat at https://gitter.im/combust-ml/mleap](https://badges.gitter.im/combust-ml/mleap.svg)](https://gitter.im/combust-ml/mleap?utm_source=badge&utm_medium=badge&utm_campaign=pr-badge&utm_content=badge)
 [![Build Status](https://travis-ci.org/combust-ml/mleap.svg?branch=master)](https://travis-ci.org/combust-ml/mleap)
 
-<<<<<<< HEAD
-Easily put your Spark ML Pipelines into action with MLeap. Train your feature and regression/classification pipeline with Spark or Scikit-Learn, then easily convert them to MLeap pipelines to deploy them anywhere. Take your pipelines to an API server, Hadoop, or even back to Spark to execute on a DataFrame.
-=======
 Deploying machine learning data pipelines and algorithms should not be a time-consuming or difficult task. MLeap allows data scientists and engineers to deploy machine learning pipelines from Spark and Scikit-learn to a portable format and execution engine.
->>>>>>> ab6f253b
 
 Using the MLeap execution engine and serialization format, we provide a performant, portable and easy-to-integrate production library for machine learning data pipelines and algorithms.
 
-<<<<<<< HEAD
-MLeap makes deploying your Spark and Scikit-Learn ML pipelines with 3 core functions:
-
-1. Release: Deploy your entire ML pipeline without a SparkContext or any dependency on Spark libraries.
-2. Reuse: Export your ML pipeline to easy-to-read JSON or Protobuf files so you can reuse pipelines.
-3. Recycle: Export your training pipelines to easy-to-read JSON files so you can easily modify your training pipelines.
-4. Don't Recode: Prototype quickly in Scikit-Learn and export your pipeline and models to Spark (without having rewrite any transformers)
-=======
 For portability, we build our software on the JVM and only use serialization formats that are widely-adopted.
 
 We also provide a high level of integration with existing technologies.
@@ -43,7 +31,6 @@
 ## Documentation
 
 Documentation is available at [mleap-docs.combust.ml](http://mleap-docs.combust.ml).
->>>>>>> ab6f253b
 
 ## Setup
 
@@ -67,16 +54,6 @@
 </dependency>
 ```
 
-
-#### Python
-
-```
-git clone
-cd mleap/python
-
-python setup.py install
-```
-
 ### For Spark Integration
 
 #### SBT
@@ -103,33 +80,12 @@
 
 ## Using the Library
 
-<<<<<<< HEAD
-MLeap is broken into 4 modules:
-
-1. mleap-core - Core execution building blocks, includes runtime for executing linear regressions, random forest models, logisitic regressions, assembling feature vectors, string indexing, one hot encoding, etc.
-2. mleap-runtime - Provides LeapFrame data structure, MLeap transformers and Bundle.ML serialization for MLeap.
-3. mleap-spark - Provides Spark Bundle.ML serialization.
-4. python/mleap - Provides PySpark and Scikit learn extensions.
-
-
-## Demos
-
-We have demo notebooks as well as instructions on how to configure Toree to work with [Spark 2.x](https://github.com/combust-ml/mleap/wiki/Setting-up-a-Spark-2.0-notebook-with-MLeap-and-Toree), [PySpark](https://github.com/combust-ml/mleap/wiki/Setting-up-a-Spark-2.0-notebook-with-MLeap-and-Toree) and [Scikit-Learn](https://github.com/combust-ml/mleap/wiki/Setting-up-a-Scikit-Learn-notebook-with-MLeap-and-Jupyter) [here](https://github.com/combust-ml/mleap-demo/tree/master/notebooks).
-=======
 For more complete examples, see our other Git repository: [MLeap Demos](https://github.com/combust-ml/mleap-demo)
 
 ### Create and Export a Spark Pipeline
->>>>>>> ab6f253b
 
 The first step is to create our pipeline in Spark. For our example we will manually build a simple Spark ML pipeline.
 
-<<<<<<< HEAD
-1. Provide TensorFlow bindings
-2. Unify linear algebra and core ML models library with Spark
-3. Deploy outside of the JVM to embedded systems
-4. Easy serialization/deserialization of custom tranformers accross Spark/Scikit/TensorFlow
-=======
->>>>>>> ab6f253b
 
 ```scala
 import org.apache.spark.ml.feature.{StringIndexerModel, Binarizer}
